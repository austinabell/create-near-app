{
  "name": "near-blank-project",
  "version": "0.1.0",
  "scripts": {
    "build": "npm run build:contract && npm run build:web",
    "build:contract": "mkdirp out/ && gulp",
    "build:web": "parcel build src/index.html --public-url ./",
    "dev:deploy:contract": "near dev-deploy",
    "deploy:contract": "near deploy",
    "deploy:pages": "gh-pages -d dist/",
    "deploy": "npm run build && npm run deploy:contract && npm run deploy:pages",
    "prestart": "npm run build:contract && npm run dev:deploy:contract && node ./scripts/near-shell-check",
    "start": "env-cmd -f ./neardev/dev-account.env parcel src/index.html",
    "dev": "nodemon --watch assembly -e ts --exec \"npm run start\"",
    "test": "npm run build:contract && jest test --env=near-shell/test_environment --runInBand"
  },
  "devDependencies": {
    "@babel/preset-env": "^7.9.0",
    "@babel/preset-react": "^7.9.1",
    "babel-jest": "^25.1.0",
    "gh-pages": "^2.2.0",
    "gulp": "^4.0.2",
    "jest": "^25.1.0",
    "jest-environment-node": "^25.1.0",
    "near-bindgen-as": "^1.2.0",
    "near-runtime-ts": "^0.6.2",
    "near-shell": "^0.20.1",
    "nodemon": "^2.0.2",
    "parcel-bundler": "^1.12.4",
<<<<<<< HEAD
    "react-test-renderer": "^16.13.0",
    "mkdirp": "^1.0.3",
    "env-cmd": "^10.1.0"
=======
    "react-test-renderer": "^16.13.1"
>>>>>>> 5cd40932
  },
  "dependencies": {
    "nearlib": "^0.22.0",
    "react": "^16.13.1",
    "react-dom": "^16.13.1",
    "regenerator-runtime": "^0.13.5"
  },
  "eslintConfig": {
    "extends": "react-app"
  },
  "jest": {
    "moduleNameMapper": {
      "\\.(jpg|ico|jpeg|png|gif|eot|otf|webp|svg|ttf|woff|woff2|mp4|webm|wav|mp3|m4a|aac|oga)$": "<rootDir>/src/__mocks__/fileMock.js",
      "\\.(css|less)$": "<rootDir>/src/__mocks__/fileMock.js"
    },
    "setupFiles": [
      "<rootDir>/src/jest.init.js"
    ]
  },
  "browserslist": {
    "production": [
      ">0.2%",
      "not dead",
      "not op_mini all"
    ],
    "development": [
      "last 1 chrome version",
      "last 1 firefox version",
      "last 1 safari version"
    ]
  }
}<|MERGE_RESOLUTION|>--- conflicted
+++ resolved
@@ -27,13 +27,9 @@
     "near-shell": "^0.20.1",
     "nodemon": "^2.0.2",
     "parcel-bundler": "^1.12.4",
-<<<<<<< HEAD
-    "react-test-renderer": "^16.13.0",
+    "react-test-renderer": "^16.13.1",
     "mkdirp": "^1.0.3",
     "env-cmd": "^10.1.0"
-=======
-    "react-test-renderer": "^16.13.1"
->>>>>>> 5cd40932
   },
   "dependencies": {
     "nearlib": "^0.22.0",
