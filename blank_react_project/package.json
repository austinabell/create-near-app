{
  "name": "near-blank-project",
  "version": "0.1.0",
  "scripts": {
    "build": "npm run build:contract && npm run build:web",
    "build:contract": "node asconfig.js",
    "build:web": "parcel build src/index.html --public-url ./",
    "dev:deploy:contract": "near dev-deploy",
    "deploy:contract": "near deploy",
    "deploy:pages": "gh-pages -d dist/",
    "deploy": "npm run build && npm run deploy:contract && npm run deploy:pages",
    "prestart": "npm run build:contract && npm run dev:deploy:contract",
    "start": "env-cmd -f ./neardev/dev-account.env parcel src/index.html",
    "dev": "nodemon --watch assembly -e ts --exec \"npm run start\"",
    "test": "npm run build:contract && jest test --env=near-shell/test_environment --runInBand"
  },
  "devDependencies": {
    "@babel/preset-env": "^7.9.0",
    "@babel/preset-react": "^7.9.1",
    "assemblyscript": "^0.9.4",
    "babel-jest": "^25.2.1",
    "gh-pages": "^2.2.0",
    "jest": "^25.1.0",
    "jest-environment-node": "^25.1.0",
<<<<<<< HEAD
    "near-sdk-as": "^0.1.2",
    "near-shell": "^0.20.2",
=======
    "near-sdk-as": "^0.1.3",
    "near-shell": "^0.20.1",
>>>>>>> b5b113b4
    "nodemon": "^2.0.2",
    "parcel-bundler": "^1.12.4",
    "react-test-renderer": "^16.13.1",
    "env-cmd": "^10.1.0"
  },
  "dependencies": {
    "nearlib": "^0.22.0",
    "react": "^16.13.1",
    "react-dom": "^16.13.1",
    "regenerator-runtime": "^0.13.5"
  },
  "eslintConfig": {
    "extends": "react-app"
  },
  "jest": {
    "moduleNameMapper": {
      "\\.(jpg|ico|jpeg|png|gif|eot|otf|webp|svg|ttf|woff|woff2|mp4|webm|wav|mp3|m4a|aac|oga)$": "<rootDir>/src/__mocks__/fileMock.js",
      "\\.(css|less)$": "<rootDir>/src/__mocks__/fileMock.js"
    },
    "setupFiles": [
      "<rootDir>/src/jest.init.js"
    ]
  },
  "browserslist": {
    "production": [
      ">0.2%",
      "not dead",
      "not op_mini all"
    ],
    "development": [
      "last 1 chrome version",
      "last 1 firefox version",
      "last 1 safari version"
    ]
  }
}<|MERGE_RESOLUTION|>--- conflicted
+++ resolved
@@ -22,13 +22,8 @@
     "gh-pages": "^2.2.0",
     "jest": "^25.1.0",
     "jest-environment-node": "^25.1.0",
-<<<<<<< HEAD
-    "near-sdk-as": "^0.1.2",
+    "near-sdk-as": "^0.1.3",
     "near-shell": "^0.20.2",
-=======
-    "near-sdk-as": "^0.1.3",
-    "near-shell": "^0.20.1",
->>>>>>> b5b113b4
     "nodemon": "^2.0.2",
     "parcel-bundler": "^1.12.4",
     "react-test-renderer": "^16.13.1",
