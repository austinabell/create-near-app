--- conflicted
+++ resolved
@@ -18,13 +18,8 @@
     "assemblyscript": "^0.9.4",
     "gh-pages": "^2.2.0",
     "jest": "^25.1.0",
-<<<<<<< HEAD
-    "jest-environment-node": "^25.1.0",
-    "near-sdk-as": "^0.1.2",
-=======
     "jest-environment-node": "^25.2.3",
     "near-sdk-as": "^0.1.3",
->>>>>>> aa0c3220
     "near-shell": "^0.20.2",
     "nodemon": "^2.0.2",
     "parcel-bundler": "^1.12.4",
